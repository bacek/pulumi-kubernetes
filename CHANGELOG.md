## HEAD (Unreleased)

<<<<<<< HEAD
### Bug fixes

-   Sort fetched helm charts into alphabetical order. (https://github.com/pulumi/pulumi-kubernetes/pull/1064)
=======
### Improvements

-   Add consts to Go SDK. (https://github.com/pulumi/pulumi-kubernetes/pull/1062).
>>>>>>> 09de0dda

## 1.6.0 (March 25, 2020)

### Improvements

-   Add a Go SDK. (https://github.com/pulumi/pulumi-kubernetes/pull/1029) (https://github.com/pulumi/pulumi-kubernetes/pull/1042).
-   Add support for Kubernetes 1.18. (https://github.com/pulumi/pulumi-kubernetes/pull/872) (https://github.com/pulumi/pulumi-kubernetes/pull/1042).

### Bug fixes

-   Update the Python `Provider` class to use parameter naming consistent with other resources. (https://github.com/pulumi/pulumi-kubernetes/pull/1039).
-   Change URN for apiregistration resources. (https://github.com/pulumi/pulumi-kubernetes/pull/1021).

## 1.5.8 (March 16, 2020)

### Improvements

-   Automatically populate type aliases and additional secret outputs in the .NET SDK.  (https://github.com/pulumi/pulumi-kubernetes/pull/1026).  
-   Update to Pulumi NuGet 1.12.1 and .NET Core 3.1.  (https://github.com/pulumi/pulumi-kubernetes/pull/1030).

## 1.5.7 (March 10, 2020)

### Bug fixes

-   Change URN for apiregistration resources. (https://github.com/pulumi/pulumi-kubernetes/pull/1021).
-   Replace PersistentVolume if volume source changes. (https://github.com/pulumi/pulumi-kubernetes/pull/1015).
-   Fix bool Python provider opts. (https://github.com/pulumi/pulumi-kubernetes/pull/1027).

## 1.5.6 (February 28, 2020)

### Bug fixes

-   Replace Daemonset if .spec.selector changes. (https://github.com/pulumi/pulumi-kubernetes/pull/1008).
-   Display error when pulumi plugin install fails. (https://github.com/pulumi/pulumi-kubernetes/pull/1010).

## 1.5.5 (February 25, 2020)

### Bug fixes

-   Upgrade pulumi/pulumi dep to 1.11.0 (fixes #984). (https://github.com/pulumi/pulumi-kubernetes/pull/1005).

## 1.5.4 (February 19, 2020)

### Improvements

-   Auto-generate aliases for all resource kinds. (https://github.com/pulumi/pulumi-kubernetes/pull/991).

### Bug fixes

-   Fix aliases for several resource kinds. (https://github.com/pulumi/pulumi-kubernetes/pull/990).
-   Don't require valid cluster for YAML render mode. (https://github.com/pulumi/pulumi-kubernetes/pull/997).
-   Fix .NET resources with empty arguments. (https://github.com/pulumi/pulumi-kubernetes/pull/983).
-   Fix panic condition in Pod await logic. (https://github.com/pulumi/pulumi-kubernetes/pull/998).

### Improvements

-   .NET SDK supports resources to work with YAML Kubernetes files and Helm charts.
(https://github.com/pulumi/pulumi-kubernetes/pull/980).

## 1.5.3 (February 11, 2020)

### Bug fixes

-   Change invoke call to always use latest version. (https://github.com/pulumi/pulumi-kubernetes/pull/987).

## 1.5.2 (February 10, 2020)

### Improvements

-   Optionally render YAML for k8s resources. (https://github.com/pulumi/pulumi-kubernetes/pull/936).

## 1.5.1 (February 7, 2020)

### Bug fixes

-   Specify provider version for invokes. (https://github.com/pulumi/pulumi-kubernetes/pull/982).

## 1.5.0 (February 4, 2020)

### Improvements

-   Update nodejs SDK to use optional chaining in constructor. (https://github.com/pulumi/pulumi-kubernetes/pull/959).
-   Automatically set Secret inputs as pulumi.secret. (https://github.com/pulumi/pulumi-kubernetes/pull/961).
-   Create helm.v3 alias. (https://github.com/pulumi/pulumi-kubernetes/pull/970).

### Bug fixes

-   Fix hang on large YAML files. (https://github.com/pulumi/pulumi-kubernetes/pull/974).
-   Use resourcePrefix all code paths. (https://github.com/pulumi/pulumi-kubernetes/pull/977).

## 1.4.5 (January 22, 2020)

### Bug fixes

-   Handle invalid kubeconfig context. (https://github.com/pulumi/pulumi-kubernetes/pull/960).

## 1.4.4 (January 21, 2020)

### Improvements

-   Improve namespaced Kind check. (https://github.com/pulumi/pulumi-kubernetes/pull/947).
-   Add helm template `apiVersions` flag. (https://github.com/pulumi/pulumi-kubernetes/pull/894)
-   Move YAML decode logic into provider and improve handling of default namespaces for Helm charts. (https://github.com
/pulumi/pulumi-kubernetes/pull/952).

### Bug fixes

-   Gracefully handle unreachable k8s cluster. (https://github.com/pulumi/pulumi-kubernetes/pull/946).
-   Fix deprecation notice for CSINode. (https://github.com/pulumi/pulumi-kubernetes/pull/944).

## 1.4.3 (January 8, 2020)

### Bug fixes

-   Revert invoke changes. (https://github.com/pulumi/pulumi-kubernetes/pull/941).

## 1.4.2 (January 7, 2020)

### Improvements

-   Move YAML decode logic into provider. (https://github.com/pulumi/pulumi-kubernetes/pull/925).
-   Improve handling of default namespaces for Helm charts. (https://github.com/pulumi/pulumi-kubernetes/pull/934).

### Bug fixes

-   Fix panic condition in Ingress await logic. (https://github.com/pulumi/pulumi-kubernetes/pull/928).
-   Fix deprecation warnings and docs. (https://github.com/pulumi/pulumi-kubernetes/pull/929).
-   Fix projection of array-valued output properties in .NET. (https://github.com/pulumi/pulumi-kubernetes/pull/931)

## 1.4.1 (December 17, 2019)

### Bug fixes

-   Fix deprecation warnings and docs. (https://github.com/pulumi/pulumi-kubernetes/pull/918 and https://github.com /pulumi/pulumi-kubernetes/pull/921).

## 1.4.0 (December 9, 2019)

### Important

The discovery.v1alpha1.EndpointSlice and discovery.v1alpha1.EndpointSliceList APIs were removed in k8s 1.17,
and no longer appear in the Pulumi Kubernetes SDKs. These resources can now be found at
discovery.v1beta1.EndpointSlice and discovery.v1beta1.EndpointSliceList.

### Major changes

-   Add support for Kubernetes v1.17.0 (https://github.com/pulumi/pulumi-kubernetes/pull/706)

## 1.3.4 (December 5, 2019)

### Improvements

-   Use HELM_HOME as default if set. (https://github.com/pulumi/pulumi-kubernetes/pull/855).
-   Use `namespace` provided by `KUBECONFIG`, if it is not explicitly set in the provider (https://github.com/pulumi/pulumi-kubernetes/pull/903).

## 1.3.3 (November 29, 2019)

### Improvements

-   Add `Provider` for .NET. (https://github.com/pulumi/pulumi-kubernetes/pull/897)

## 1.3.2 (November 26, 2019)

### Improvements

-   Add support for .NET. (https://github.com/pulumi/pulumi-kubernetes/pull/885)

## 1.3.1 (November 18, 2019)

### Improvements

-   Add support for helm 3 CLI tool. (https://github.com/pulumi/pulumi-kubernetes/pull/882).

## 1.3.0 (November 13, 2019)

### Improvements

-   Increase maxBuffer for helm template exec. (https://github.com/pulumi/pulumi-kubernetes/pull/864).
-   Add StreamInvoke RPC call, along with stream invoke implementations for
    kubernetes:kubernetes:watch, kubernetes:kubernetes:list, and kubernetes:kubernetes:logs. (#858, #873, #876).

## 1.2.3 (October 17, 2019)

### Bug fixes

-   Correctly merge provided opts for k8s resources. (https://github.com/pulumi/pulumi-kubernetes/pull/850).
-   Fix a bug that causes helm crash when referencing 'scoped packages' that start with '@'. (https://github.com/pulumi/pulumi-kubernetes/pull/846)

## 1.2.2 (October 10, 2019)

### Improvements

-   Stop using initialApiVersion annotation. (https://github.com/pulumi/pulumi-kubernetes/pull/837).
-   Cache the parsed OpenAPI schema to improve performance. (https://github.com/pulumi/pulumi-kubernetes/pull/836).

## 1.2.1 (October 8, 2019)

### Improvements

-   Cache the OpenAPI schema to improve performance. (https://github.com/pulumi/pulumi-kubernetes/pull/833).
-   Aggregate error messages from Pods on Job Read. (https://github.com/pulumi/pulumi-kubernetes/pull/831).
-   Improve interactive status for Jobs. (https://github.com/pulumi/pulumi-kubernetes/pull/832).

## 1.2.0 (October 4, 2019)

### Improvements

-   Add logic to check for Job readiness. (https://github.com/pulumi/pulumi-kubernetes/pull/633).
-   Automatically mark Secret data and stringData as secret. (https://github.com/pulumi/pulumi-kubernetes/pull/803).
-   Auto-alias resource apiVersions. (https://github.com/pulumi/pulumi-kubernetes/pull/798).
-   Provide detailed error for removed apiVersions. (https://github.com/pulumi/pulumi-kubernetes/pull/809).

## 1.1.0 (September 18, 2019)

### Major changes

-   Add support for Kubernetes v1.16.0 (https://github.com/pulumi/pulumi-kubernetes/pull/669)

### Improvements

-   Implement customTimeout for resource deletion. (https://github.com/pulumi/pulumi-kubernetes/pull/802).
-   Increase default readiness timeouts to 10 mins. (https://github.com/pulumi/pulumi-kubernetes/pull/721).
-   Add suppressDeprecationWarnings flag. (https://github.com/pulumi/pulumi-kubernetes/pull/808).
-   Warn for invalid usage of Helm repo parameter. (https://github.com/pulumi/pulumi-kubernetes/pull/805).
-   Add PodAggregator for use by resource awaiters. (https://github.com/pulumi/pulumi-kubernetes/pull/785).

## 1.0.1 (September 11, 2019)

### Improvements

-   Warn for deprecated apiVersions.
    (https://github.com/pulumi/pulumi-kubernetes/pull/779).

### Bug fixes

-   Fix await logic for extensions/v1beta1/Deployment
    (https://github.com/pulumi/pulumi-kubernetes/pull/794).
-   Fix error reporting
    (https://github.com/pulumi/pulumi-kubernetes/pull/782).

## 1.0.0 (September 3, 2019)

### Bug fixes

-   Fix name collisions in the Charts/YAML Python packages
    (https://github.com/pulumi/pulumi-kubernetes/pull/771).
-   Implement `{ConfigFile, ConfigGroup, Chart}#get_resource`
    (https://github.com/pulumi/pulumi-kubernetes/pull/771).
-   Upgrade Pulumi dependency to 1.0.0.

## 1.0.0-rc.1 (August 28, 2019)

### Improvements

### Bug fixes

-   Do not leak unencrypted secret values into the state file (fixes https://github.com/pulumi/pulumi-kubernetes/issues/734).

## 1.0.0-beta.2 (August 26, 2019)

### Improvements

-   Refactor and update the docs of the repo for 1.0. (https://github.com/pulumi/pulumi-kubernetes/pull/736).
-   Document await logic in the SDKs. (https://github.com/pulumi/pulumi-kubernetes/pull/711).
-   Document await timeouts and how to override. (https://github.com/pulumi/pulumi-kubernetes/pull/718).
-   Improve CustomResource for Python SDK. (https://github.com/pulumi/pulumi-kubernetes/pull/700).
-   Clean up Python SDK get methods. (https://github.com/pulumi/pulumi-kubernetes/pull/740).
-   Remove undocumented kubectl replace invoke method. (https://github.com/pulumi/pulumi-kubernetes/pull/738).
-   Don't populate `.status` in input types (https://github.com/pulumi/pulumi-kubernetes/pull/635).
-   Allow a user to pass CustomTimeouts as part of ResourceOptions (fixes https://github.com/pulumi/pulumi-kubernetes/issues/672)
-   Don't panic when an Asset or an Archive are passed into a resource definition (https://github.com/pulumi/pulumi-kubernetes/pull/751).

### Bug fixes

-   Fix error messages for resources with default namespace. (https://github.com/pulumi/pulumi-kubernetes/pull/749).
-   Correctly compute version number for plugin to send with registration requests (fixes https://github.com/pulumi/pulumi-kubernetes/issues/732).

## 1.0.0-beta.1 (August 13, 2019)

### Improvements

-   Add .get() to Python SDK. (https://github.com/pulumi/pulumi-kubernetes/pull/435).

## 0.25.6 (August 7, 2019)

### Bug fixes

-   Align YAML parsing with core Kubernetes supported YAML subset. (https://github.com/pulumi/pulumi-kubernetes/pull/690).
-   Handle string values in the equalNumbers function. (https://github.com/pulumi/pulumi-kubernetes/pull/691).
-   Properly detect readiness for Deployment scaled to 0. (https://github.com/pulumi/pulumi-kubernetes/pull/688).
-   Fix a bug that caused crashes when empty array values were added to resource inputs. (https://github.com/pulumi/pulumi-kubernetes/pull/696)

## 0.25.5 (August 2, 2019)

### Bug fixes

-   Fall back to client-side diff if server-side diff fails. (https://github.com/pulumi/pulumi-kubernetes/pull/685).
-   Fix namespace arg for Python Helm SDK (https://github.com/pulumi/pulumi-kubernetes/pull/670).
-   Detect namespace diff for first-class providers. (https://github.com/pulumi/pulumi-kubernetes/pull/674).
-   Fix values arg for Python Helm SDK (https://github.com/pulumi/pulumi-kubernetes/pull/678).
-   Fix Python Helm LocalChartOpts to inherit from BaseChartOpts (https://github.com/pulumi/pulumi-kubernetes/pull/681).

## 0.25.4 (August 1, 2019)

### Important

This release reverts the default diff behavior back to the pre-`0.25.3` behavior. A new flag has
been added to the provider options called `enableDryRun`, that can be used to opt in to the new
diff behavior. This will eventually become the default behavior after further testing to ensure
that this change is not disruptive.

### Major changes

-   Disable dryRun diff behavior by default. (https://github.com/pulumi/pulumi-kubernetes/pull/686)

### Improvements

-   Improve error messages for StatefulSet. (https://github.com/pulumi/pulumi-kubernetes/pull/673)

### Bug fixes

-   Properly reference override values in Python Helm SDK (https://github.com/pulumi/pulumi-kubernetes/pull/676).
-   Handle Output values in diffs. (https://github.com/pulumi/pulumi-kubernetes/pull/682).

## 0.25.3 (July 29, 2019)

### Bug fixes

-   Allow `yaml.ConfigGroup` to take URLs as argument
    (https://github.com/pulumi/pulumi-kubernetes/pull/638).
-   Return useful errors when we fail to fetch URL YAML
    (https://github.com/pulumi/pulumi-kubernetes/pull/638).
-   Use JSON_SCHEMA when parsing Kubernetes YAML, to conform with the expectations of the Kubernetes
    core resource types. (https://github.com/pulumi/pulumi-kubernetes/pull/638).
-   Don't render emoji on Windows. (https://github.com/pulumi/pulumi-kubernetes/pull/634)
-   Emit a useful error message (rather than a useless one) if we fail to parse the YAML data in
    `kubernetes:config:kubeconfig` (https://github.com/pulumi/pulumi-kubernetes/pull/636).
-   Provide useful contexts in provider errors, particularly those that originate from the API
    server (https://github.com/pulumi/pulumi-kubernetes/pull/636).
-   Expose all Kubernetes types through the SDK
    (https://github.com/pulumi/pulumi-kubernetes/pull/637).
-   Use `opts` instead of `__opts__` and `resource_name` instead of `__name__` in Python SDK
    (https://github.com/pulumi/pulumi-kubernetes/pull/639).
-   Properly detect failed Deployment on rollout. (https://github.com/pulumi/pulumi-kubernetes/pull/646
    and https://github.com/pulumi/pulumi-kubernetes/pull/657).
-   Use dry-run support if available when diffing the actual and desired state of a resource
    (https://github.com/pulumi/pulumi-kubernetes/pull/649)
-   Fix panic when `.metadata.label` is mistyped
    (https://github.com/pulumi/pulumi-kubernetes/pull/655).
-   Fix unexpected diffs when running against an API server that does not support dry-run.
    (https://github.com/pulumi/pulumi-kubernetes/pull/658)

## 0.25.2 (July 11, 2019)

### Improvements

-   The Kubernetes provider can now communicate detailed information about the difference between a resource's
desired and actual state during a Pulumi update. (https://github.com/pulumi/pulumi-kubernetes/pull/618).
-   Refactor Pod await logic for easier testing and maintenance (https://github.com/pulumi/pulumi-kubernetes/pull/590).
-   Update to client-go v12.0.0 (https://github.com/pulumi/pulumi-kubernetes/pull/621).
-   Fallback to JSON merge if strategic merge fails (https://github.com/pulumi/pulumi-kubernetes/pull/622).

### Bug fixes

-   Fix Helm Chart resource by passing `resourcePrefix` to the yaml template resources (https://github.com/pulumi/pulumi-kubernetes/pull/625).

## 0.25.1 (July 2, 2019)

### Improvements

-   Unify diff behavior between `Diff` and `Update`. This should result in better detection of state drift as
    well as behavior that is more consistent with respect to `kubectl`. (https://github.com/pulumi/pulumi-kubernetes/pull/604)
-   The Kubernetes provider now supports the internal features necessary for the Pulumi engine to detect diffs between the actual and desired state of a resource after a `pulumi refresh` (https://github.com/pulumi/pulumi-kubernetes/pull/477).
-   The Kubernetes provider now sets the `"kubectl.kubernetes.io/last-applied-configuration"` annotation to the last deployed configuration for a resource. This enables better interoperability with `kubectl`.

### Bug fixes

-   Add more props that force replacement of Pods (https://github.com/pulumi/pulumi-kubernetes/pull/613)

## 0.25.0 (June 19, 2019)

### Major changes

-   Add support for Kubernetes v1.15.0 (https://github.com/pulumi/pulumi-kubernetes/pull/557)

### Improvements

-   Enable multiple instances of Helm charts per stack (https://github.com/pulumi/pulumi-kubernetes/pull/599).
-   Enable multiple instances of YAML manifests per stack (https://github.com/pulumi/pulumi-kubernetes/pull/594).

### Bug fixes

-   None

## 0.24.0 (June 5, 2019)

### Important

BREAKING: This release changes the behavior of the provider `namespace` flag introduced
in `0.23.0`. Previously, this flag was treated as an override, which ignored namespace
values set directly on resources. Now, the flag is a default, and will only set the
namespace if one is not already set. If you have created resources using a provider
with the `namespace` flag set, this change may cause these resources to be recreated
on the next update.

### Major changes

-   BREAKING: Change the recently added `transformations` callback in Python to match JavaScript API (https://github.com/pulumi/pulumi-kubernetes/pull/575)
-   BREAKING: Remove `getInputs` from Kubernetes resource implementations. (https://github.com/pulumi/pulumi-kubernetes/pull/580)
-   BREAKING: Change provider namespace from override to default. (https://github.com/pulumi/pulumi-kubernetes/pull/585)

### Improvements

-   Enable configuring `ResourceOptions` via `transformations` (https://github.com/pulumi/pulumi-kubernetes/pull/575).
-   Changing k8s cluster config now correctly causes dependent resources to be replaced (https://github.com/pulumi/pulumi-kubernetes/pull/577).
-   Add user-defined type guard `isInstance` to all Kubernetes `CustomResource` implementations (https://github.com/pulumi/pulumi-kubernetes/pull/582).

### Bug fixes

-   Fix panics during preview when `metadata` is a computed value (https://github.com/pulumi/pulumi-kubernetes/pull/572)

## 0.23.1 (May 10, 2019)

### Major changes

-   None

### Improvements

-   Update to use client-go v11.0.0 (https://github.com/pulumi/pulumi-kubernetes/pull/549)
-   Deduplicate provider logs (https://github.com/pulumi/pulumi-kubernetes/pull/558)

### Bug fixes

-   Fix namespaceable check for diff (https://github.com/pulumi/pulumi-kubernetes/pull/554)

## 0.23.0 (April 30, 2019)

### Important

This release fixes a longstanding issue with the provider namespace flag. Previously, this
flag was erroneously ignored, but will now cause any resources using this provider to be
created in the specified namespace. **This may cause resources to be recreated!** Unset the
namespace parameter to avoid this behavior. Also note that this parameter takes precedence
over any namespace defined on the underlying resource.

The Python SDK now supports YAML manifests and Helm charts, including `CustomResourceDefinitions`
and `CustomResources`!

### Major changes

-   Put all resources in specified provider namespace (https://github.com/pulumi/pulumi-kubernetes/pull/538)
-   Add Helm support to Python SDK (https://github.com/pulumi/pulumi-kubernetes/pull/544)

### Bug fixes

-   Fix Helm repo quoting for Windows (https://github.com/pulumi/pulumi-kubernetes/pull/540)
-   Fix Python YAML SDK (https://github.com/pulumi/pulumi-kubernetes/pull/545)

## 0.22.2 (April 11, 2019)

### Important

This release improves handling for CustomResources (CRs) and CustomResourceDefinitions (CRDs).
CRs without a matching CRD will now be considered deleted during `pulumi refresh`, and `pulumi destroy`
will not fail to delete a CR if the related CRD is missing.
See https://github.com/pulumi/pulumi-kubernetes/pull/530 for details.

### Major changes

-   None

### Improvements

-   Improve error handling for "no match found" errors (https://github.com/pulumi/pulumi-kubernetes/pull/530)

### Bug fixes

-   None

## 0.22.1 (April 9, 2019)

### Major changes

-   Add basic YAML support to Python SDK (https://github.com/pulumi/pulumi-kubernetes/pull/499)
-   Add transforms to YAML support for Python SDK (https://github.com/pulumi/pulumi-kubernetes/pull/500)

### Improvements

-   Move helm module into a directory (https://github.com/pulumi/pulumi-kubernetes/pull/512)
-   Move yaml module into a directory (https://github.com/pulumi/pulumi-kubernetes/pull/513)

### Bug fixes

-   Fix Deployment await logic for old API schema (https://github.com/pulumi/pulumi-kubernetes/pull/523)
-   Replace PodDisruptionBudget if spec changes (https://github.com/pulumi/pulumi-kubernetes/pull/527)

## 0.22.0 (March 25, 2019)

### Major changes

-   Add support for Kubernetes v1.14.0 (https://github.com/pulumi/pulumi-kubernetes/pull/371)

### Improvements

-   Add CustomResource to Python SDK (https://github.com/pulumi/pulumi-kubernetes/pull/543)

### Bug fixes

-   None

## 0.21.1 (March 18, 2019)

### Major changes

-   None

### Improvements

-   Split up nodejs SDK into multiple files (https://github.com/pulumi/pulumi-kubernetes/pull/480)

### Bug fixes

-   Check for unexpected RPC ID and return an error (https://github.com/pulumi/pulumi-kubernetes/pull/475)
-   Fix an issue where the Python `pulumi_kubernetes` package was depending on an older `pulumi` package.
-   Fix YAML parsing for computed namespaces (https://github.com/pulumi/pulumi-kubernetes/pull/483)

## 0.21.0 (Released March 6, 2019)

### Important

Updating to v0.17.0 version of `@pulumi/pulumi`.  This is an update that will not play nicely
in side-by-side applications that pull in prior versions of this package.

See https://github.com/pulumi/pulumi/commit/7f5e089f043a70c02f7e03600d6404ff0e27cc9d for more details.

As such, we are rev'ing the minor version of the package from 0.16 to 0.17.  Recent version of `pulumi` will now detect, and warn, if different versions of `@pulumi/pulumi` are loaded into the same application.  If you encounter this warning, it is recommended you move to versions of the `@pulumi/...` packages that are compatible.  i.e. keep everything on 0.16.x until you are ready to move everything to 0.17.x.

## 0.20.4 (March 1, 2019)

### Major changes

-   None

### Improvements

-   Allow the default timeout for awaiters to be overridden (https://github.com/pulumi/pulumi-kubernetes/pull/457)

### Bug fixes

-   Properly handle computed values in labels and annotations (https://github.com/pulumi/pulumi-kubernetes/pull/461)

## 0.20.3 (February 20, 2019)

### Major changes

-   None

### Improvements

-   None

### Bug fixes

-   Move mocha dependencies to devDependencies (https://github.com/pulumi/pulumi-kubernetes/pull/441)
-   Include managed-by label in diff preview (https://github.com/pulumi/pulumi-kubernetes/pull/431)

## 0.20.2 (Released February 13, 2019)

### Major changes

-   None

### Improvements

-   Allow awaiters to be skipped by setting an annotation (https://github.com/pulumi/pulumi-kubernetes/pull/417)
-   Set managed-by: pulumi label on all created resources (https://github.com/pulumi/pulumi-kubernetes/pull/418)
-   Clean up docstrings for Helm package (https://github.com/pulumi/pulumi-kubernetes/pull/396)
-   Support explicit `deleteBeforeReplace` (https://github.com/pulumi/pulumi/pull/2415)

### Bug fixes

-   Fix an issue with variable casing (https://github.com/pulumi/pulumi-kubernetes/pull/412)
-   Use modified copy of memcache client (https://github.com/pulumi/pulumi-kubernetes/pull/414)

## 0.20.1 (Released February 6, 2019)

### Bug fixes

-   Fix namespace handling regression (https://github.com/pulumi/pulumi-kubernetes/pull/403)
-   Nest Input<T> inside arrays (https://github.com/pulumi/pulumi-kubernetes/pull/395)

## 0.20.0 (Released February 1, 2019)

### Major changes

-   Add support for first-class Python providers (https://github.com/pulumi/pulumi-kubernetes/pull/350)
-   Upgrade to client-go 0.10.0 (https://github.com/pulumi/pulumi-kubernetes/pull/348)

### Improvements

-   Consider PVC events in Deployment await logic (https://github.com/pulumi/pulumi-kubernetes/pull/355)
-   Improve info message for Ingress with default path (https://github.com/pulumi/pulumi-kubernetes/pull/388)
-   Autogenerate Python casing table from OpenAPI spec (https://github.com/pulumi/pulumi-kubernetes/pull/387)

### Bug fixes

-   Use `node-fetch` rather than `got` to support Node 6 (https://github.com/pulumi/pulumi-kubernetes/pull/390)
-   Prevent orphaned resources on cancellation during delete (https://github.com/pulumi/pulumi-kubernetes/pull/368)
-   Handle buggy case for headless Service with no port (https://github.com/pulumi/pulumi-kubernetes/pull/366)


## 0.19.0 (Released January 15, 2019)

### Major changes

-   Implement incremental status updates for `StatefulSet`
    (https://github.com/pulumi/pulumi-kubernetes/pull/307)
-   Allow the `@pulumi/kubernetes` YAML API to understand arbitrary URLs
    (https://github.com/pulumi/pulumi-kubernetes/pull/328)
-   Add support for `.get` on CustomResources
    (https://github.com/pulumi/pulumi-kubernetes/pull/329)
-   Add support for `.get` for first-class providers
    (https://github.com/pulumi/pulumi-kubernetes/pull/340)

### Improvements

-   Fix Ingress await logic for ExternalName Services
    (https://github.com/pulumi/pulumi-kubernetes/pull/320)
-   Fix replacement logic for Job
    (https://github.com/pulumi/pulumi-kubernetes/pull/324 and https://github.com/pulumi/pulumi-kubernetes/pull/324)
-   Fix Cluster/RoleBinding replace semantics
    (https://github.com/pulumi/pulumi-kubernetes/pull/337)
-   Improve typing for `apiVersion` and `kind`
    (https://github.com/pulumi/pulumi-kubernetes/pull/341)

## 0.18.0 (Released December 4, 2018)

### Major changes

-   Allow Helm Charts to have `pulumi.Input` in their `values`
    (https://github.com/pulumi/pulumi-kubernetes/pull/241)

### Improvements

-   Retry REST calls to Kubernetes if they fail, greatly improving resiliance against resorce
    operation ordering problems.
-   Add support for creating CRDs and CRs in the same app
    (https://github.com/pulumi/pulumi-kubernetes/pull/271,
    https://github.com/pulumi/pulumi-kubernetes/pull/280)
-   Add incremental await for logic for `Ingress`
    (https://github.com/pulumi/pulumi-kubernetes/pull/283)
-   Allow users to specify a Chart's source any way they can do it from the CLI
    (https://github.com/pulumi/pulumi-kubernetes/pull/284)
-   "Fix" "bug" that cases Pulumi to crash if there is a duplicate key in a YAML template, to conform
    with Helm's behavior (https://github.com/pulumi/pulumi-kubernetes/pull/289)
-   Emit better error when the API server is unreachable
    (https://github.com/pulumi/pulumi-kubernetes/pull/291)
-   Add support for Kubernetes v0.12.\* (https://github.com/pulumi/pulumi-kubernetes/pull/293)
-   Fix bug that spuriously requires `.metadata.name` to be specified in Kubernetes list types
    (_e.g._, `v1/List`) (https://github.com/pulumi/pulumi-kubernetes/pull/294,
    https://github.com/pulumi/pulumi-kubernetes/pull/296)
-   Add Kubernetes v0.13.\* support (https://github.com/pulumi/pulumi-kubernetes/pull/306)
-   Improve error message when `Service` fails to initialized
    (https://github.com/pulumi/pulumi-kubernetes/pull/309)
-   Fix bug that causes us to erroneously report `Pod`'s owner
    (https://github.com/pulumi/pulumi-kubernetes/pull/311)<|MERGE_RESOLUTION|>--- conflicted
+++ resolved
@@ -1,14 +1,12 @@
 ## HEAD (Unreleased)
 
-<<<<<<< HEAD
+### Improvements
+
+-   Add consts to Go SDK. (https://github.com/pulumi/pulumi-kubernetes/pull/1062).
+
 ### Bug fixes
 
 -   Sort fetched helm charts into alphabetical order. (https://github.com/pulumi/pulumi-kubernetes/pull/1064)
-=======
-### Improvements
-
--   Add consts to Go SDK. (https://github.com/pulumi/pulumi-kubernetes/pull/1062).
->>>>>>> 09de0dda
 
 ## 1.6.0 (March 25, 2020)
 
