--- conflicted
+++ resolved
@@ -1,14 +1,11 @@
 ## HEAD (Unreleased)
 
-<<<<<<< HEAD
-=======
 ## 2.1.1 (May 8, 2020)
 
 -   Python and .NET packages failed to publish for 2.1.0, so bumping release version.
 
 ## 2.1.0 (May 8, 2020)
 
->>>>>>> 915998ac
 ### Improvements
 
 -   Add YAML support to Go SDK. (https://github.com/pulumi/pulumi-kubernetes/pull/1093).
